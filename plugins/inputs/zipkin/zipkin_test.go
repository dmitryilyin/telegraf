package zipkin

import (
	"bytes"
	"fmt"
	"io/ioutil"
	"net/http"
	"testing"
	"time"

	"github.com/google/go-cmp/cmp"
	"github.com/influxdata/telegraf/testutil"
)

func TestZipkinPlugin(t *testing.T) {
	mockAcc := testutil.Accumulator{}
<<<<<<< HEAD
	type fields struct {
		acc telegraf.Accumulator
=======

	type args struct {
		t Trace
>>>>>>> 4bdbc755
	}

	tests := []struct {
		name           string
		thriftDataFile string //path name to a binary thrift data file which contains test data
		wantErr        bool
		want           []testutil.Metric
	}{
		{
			name:           "threespan",
			thriftDataFile: "testdata/threespans.dat",
			want: []testutil.Metric{
				testutil.Metric{
					Measurement: "zipkin",
					Tags: map[string]string{
						"id":           "8090652509916334619",
						"parent_id":    "22964302721410078",
						"trace_id":     "22c4fc8ab3669045",
						"service_name": "trivial",
						"name":         "Child",
					},
					Fields: map[string]interface{}{
						"duration_ns": (time.Duration(53106) * time.Microsecond).Nanoseconds(),
					},
					Time: time.Unix(0, 1498688360851331000).UTC(),
				},
				testutil.Metric{
					Measurement: "zipkin",
					Tags: map[string]string{
						"id":             "8090652509916334619",
						"parent_id":      "22964302721410078",
						"trace_id":       "22c4fc8ab3669045",
						"name":           "Child",
						"service_name":   "trivial",
						"annotation":     "trivial", //base64: dHJpdmlhbA==
						"endpoint_host":  "127.0.0.1",
						"annotation_key": "lc",
					},
					Fields: map[string]interface{}{
						"duration_ns": (time.Duration(53106) * time.Microsecond).Nanoseconds(),
					},
					Time: time.Unix(0, 1498688360851331000).UTC(),
				},
				testutil.Metric{
					Measurement: "zipkin",
					Tags: map[string]string{
						"id":           "103618986556047333",
						"parent_id":    "22964302721410078",
						"trace_id":     "22c4fc8ab3669045",
						"service_name": "trivial",
						"name":         "Child",
					},
					Fields: map[string]interface{}{
						"duration_ns": (time.Duration(50410) * time.Microsecond).Nanoseconds(),
					},
					Time: time.Unix(0, 1498688360904552000).UTC(),
				},
				testutil.Metric{
					Measurement: "zipkin",
					Tags: map[string]string{
						"id":             "103618986556047333",
						"parent_id":      "22964302721410078",
						"trace_id":       "22c4fc8ab3669045",
						"name":           "Child",
						"service_name":   "trivial",
						"annotation":     "trivial", //base64: dHJpdmlhbA==
						"endpoint_host":  "127.0.0.1",
						"annotation_key": "lc",
					},
					Fields: map[string]interface{}{
						"duration_ns": (time.Duration(50410) * time.Microsecond).Nanoseconds(),
					},
					Time: time.Unix(0, 1498688360904552000).UTC(),
				},
				testutil.Metric{
					Measurement: "zipkin",
					Tags: map[string]string{
						"id":           "22964302721410078",
						"parent_id":    "22964302721410078",
						"trace_id":     "22c4fc8ab3669045",
						"service_name": "trivial",
						"name":         "Parent",
					},
					Fields: map[string]interface{}{
						"duration_ns": (time.Duration(103680) * time.Microsecond).Nanoseconds(),
					},
					Time: time.Unix(0, 1498688360851318000).UTC(),
				},
				testutil.Metric{
					Measurement: "zipkin",
					Tags: map[string]string{
						"service_name":  "trivial",
						"annotation":    "Starting child #0",
						"endpoint_host": "127.0.0.1",
						"id":            "22964302721410078",
						"parent_id":     "22964302721410078",
						"trace_id":      "22c4fc8ab3669045",
						"name":          "Parent",
					},
					Fields: map[string]interface{}{
						"duration_ns": (time.Duration(103680) * time.Microsecond).Nanoseconds(),
					},
					Time: time.Unix(0, 1498688360851318000).UTC(),
				},
				testutil.Metric{
					Measurement: "zipkin",
					Tags: map[string]string{
						"service_name":  "trivial",
						"annotation":    "Starting child #1",
						"endpoint_host": "127.0.0.1",
						"id":            "22964302721410078",
						"parent_id":     "22964302721410078",
						"trace_id":      "22c4fc8ab3669045",
						"name":          "Parent",
					},
					Fields: map[string]interface{}{
						"duration_ns": (time.Duration(103680) * time.Microsecond).Nanoseconds(),
					},
					Time: time.Unix(0, 1498688360851318000).UTC(),
				},
				testutil.Metric{
					Measurement: "zipkin",
					Tags: map[string]string{
						"parent_id":     "22964302721410078",
						"trace_id":      "22c4fc8ab3669045",
						"name":          "Parent",
						"service_name":  "trivial",
						"annotation":    "A Log",
						"endpoint_host": "127.0.0.1",
						"id":            "22964302721410078",
					},
					Fields: map[string]interface{}{
						"duration_ns": (time.Duration(103680) * time.Microsecond).Nanoseconds(),
					},
					Time: time.Unix(0, 1498688360851318000).UTC(),
				},
				testutil.Metric{
					Measurement: "zipkin",
					Tags: map[string]string{
						"trace_id":       "22c4fc8ab3669045",
						"service_name":   "trivial",
						"annotation":     "trivial", //base64: dHJpdmlhbA==
						"annotation_key": "lc",
						"id":             "22964302721410078",
						"parent_id":      "22964302721410078",
						"name":           "Parent",
						"endpoint_host":  "127.0.0.1",
					},
					Fields: map[string]interface{}{
						"duration_ns": (time.Duration(103680) * time.Microsecond).Nanoseconds(),
					},
					Time: time.Unix(0, 1498688360851318000).UTC(),
				},
			},
			wantErr: false,
		},
		{
			name:           "distributed_trace_sample",
			thriftDataFile: "testdata/distributed_trace_sample.dat",
			want: []testutil.Metric{
				testutil.Metric{
					Measurement: "zipkin",
					Tags: map[string]string{
						"id":           "6802735349851856000",
						"parent_id":    "6802735349851856000",
						"trace_id":     "5e682bc21ce99c80",
						"service_name": "go-zipkin-testclient",
						"name":         "main.dud",
					},
					Fields: map[string]interface{}{
						"duration_ns": (time.Duration(1) * time.Microsecond).Nanoseconds(),
					},
					//Time: time.Unix(1, 0).UTC(),
					Time: time.Unix(0, 1433330263415871*int64(time.Microsecond)).UTC(),
				},
				testutil.Metric{
					Measurement: "zipkin",
					Tags: map[string]string{
						"annotation":    "cs",
						"endpoint_host": "0.0.0.0:9410",
						"id":            "6802735349851856000",
						"parent_id":     "6802735349851856000",
						"trace_id":      "5e682bc21ce99c80",
						"name":          "main.dud",
						"service_name":  "go-zipkin-testclient",
					},
					Fields: map[string]interface{}{
						"duration_ns": (time.Duration(1) * time.Microsecond).Nanoseconds(),
					},
					//Time: time.Unix(1, 0).UTC(),
					Time: time.Unix(0, 1433330263415871*int64(time.Microsecond)).UTC(),
				},
				testutil.Metric{
					Measurement: "zipkin",
					Tags: map[string]string{
						"annotation":    "cr",
						"endpoint_host": "0.0.0.0:9410",
						"id":            "6802735349851856000",
						"parent_id":     "6802735349851856000",
						"trace_id":      "5e682bc21ce99c80",
						"name":          "main.dud",
						"service_name":  "go-zipkin-testclient",
					},
					Fields: map[string]interface{}{
						"duration_ns": (time.Duration(1) * time.Microsecond).Nanoseconds(),
					},
					Time: time.Unix(0, 1433330263415871*int64(time.Microsecond)).UTC(),
				},
			},
		},
	}

	z := &Zipkin{
		Path: "/api/v1/spans",
		Port: 9411,
	}

	err := z.Start(&mockAcc)
	if err != nil {
		t.Fatal("Failed to start zipkin server")
	}

	defer z.Stop()

	for _, tt := range tests {
		t.Run(tt.name, func(t *testing.T) {
			mockAcc.ClearMetrics()
			if err := postThriftData(tt.thriftDataFile); err != nil {
				t.Fatalf("Posting data to http endpoint /api/v1/spans failed. Error: %s\n", err)
			}
			mockAcc.Wait(len(tt.want)) //Since the server is running concurrently, we need to wait for the number of data points we want to test to be added to the Accumulator.
			if len(mockAcc.Errors) > 0 != tt.wantErr {
				t.Fatalf("Got unexpected errors. want error = %v, errors = %v\n", tt.wantErr, mockAcc.Errors)
			}

			var got []testutil.Metric
			for _, m := range mockAcc.Metrics {
				got = append(got, *m)
			}

			if !cmp.Equal(tt.want, got) {
				t.Fatalf("Got != Want\n %s", cmp.Diff(tt.want, got))
			}
		})
	}
	mockAcc.ClearMetrics()
	z.Stop()
	// Make sure there is no erroneous error on shutdown
	if len(mockAcc.Errors) != 0 {
		t.Fatal("Expected no errors on shutdown")
	}
}

func postThriftData(datafile string) error {
	dat, err := ioutil.ReadFile(datafile)
	if err != nil {
		return fmt.Errorf("could not read from data file %s", datafile)
	}

	req, err := http.NewRequest("POST", "http://localhost:9411/api/v1/spans", bytes.NewReader(dat))

	if err != nil {
		return fmt.Errorf("HTTP request creation failed")
	}

	req.Header.Set("Content-Type", "application/x-thrift")
	client := &http.Client{}
	_, err = client.Do(req)
	if err != nil {
		return fmt.Errorf("HTTP POST request to zipkin endpoint http://localhost:/9411/v1/spans failed")
	}

	return nil
}<|MERGE_RESOLUTION|>--- conflicted
+++ resolved
@@ -14,15 +14,6 @@
 
 func TestZipkinPlugin(t *testing.T) {
 	mockAcc := testutil.Accumulator{}
-<<<<<<< HEAD
-	type fields struct {
-		acc telegraf.Accumulator
-=======
-
-	type args struct {
-		t Trace
->>>>>>> 4bdbc755
-	}
 
 	tests := []struct {
 		name           string
